--- conflicted
+++ resolved
@@ -87,11 +87,7 @@
       @status = 202
       display @node
     else
-<<<<<<< HEAD
       redirect(absolute_slice_url(:nodes), {:message => { :notice => "Node #{params[:id]} deleted successfully" }, :permanent => true})
-=======
-      redirect(absolute_slice_url(:nodes), {:message => { :notice => "Node #{params[:id]} deleted succesfully" }, :permanent => false})
->>>>>>> 8d656d9e
     end
   end
   
