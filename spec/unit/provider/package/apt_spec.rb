#
# Author:: Adam Jacob (<adam@opscode.com>)
# Copyright:: Copyright (c) 2008 Opscode, Inc.
# License:: Apache License, Version 2.0
#
# Licensed under the Apache License, Version 2.0 (the "License");
# you may not use this file except in compliance with the License.
# You may obtain a copy of the License at
#
#     http://www.apache.org/licenses/LICENSE-2.0
#
# Unless required by applicable law or agreed to in writing, software
# distributed under the License is distributed on an "AS IS" BASIS,
# WITHOUT WARRANTIES OR CONDITIONS OF ANY KIND, either express or implied.
# See the License for the specific language governing permissions and
# limitations under the License.
#

require 'spec_helper'
require 'ostruct'

describe Chef::Provider::Package::Apt do
  # XXX: sorry this is ugly and was done quickly to get 12.0.2 out, this file needs a rewrite to use
  # let blocks and shared examples
  [ Chef::Resource::Package, Chef::Resource::AptPackage ].each do |resource_klass|
    describe "when the new_resource is a #{resource_klass}" do

      before(:each) do
        @node = Chef::Node.new
        @events = Chef::EventDispatch::Dispatcher.new
        @run_context = Chef::RunContext.new(@node, {}, @events)
        @new_resource = resource_klass.new("irssi", @run_context)

        @status = double("Status", :exitstatus => 0)
        @provider = Chef::Provider::Package::Apt.new(@new_resource, @run_context)
        @stdin = StringIO.new
        @stdout =<<-PKG_STATUS
irssi:
  Installed: (none)
  Candidate: 0.8.14-1ubuntu4
  Version table:
     0.8.14-1ubuntu4 0
        500 http://us.archive.ubuntu.com/ubuntu/ lucid/main Packages
        PKG_STATUS
        @stderr = ""
        @shell_out = OpenStruct.new(:stdout => @stdout,:stdin => @stdin,:stderr => @stderr,:status => @status,:exitstatus => 0)
        @timeout = 900
      end

      describe "when loading current resource" do

        it "should create a current resource with the name of the new_resource" do
          expect(@provider).to receive(:shell_out!).with(
            "apt-cache policy #{@new_resource.package_name}",
            :timeout => @timeout
          ).and_return(@shell_out)
          @provider.load_current_resource

          current_resource = @provider.current_resource
          expect(current_resource).to be_a(Chef::Resource::Package)
          expect(current_resource.name).to eq("irssi")
          expect(current_resource.package_name).to eq("irssi")
          expect(current_resource.version).to be_nil
        end

        it "should set the installed version if package has one" do
          @stdout.replace(<<-INSTALLED)
sudo:
  Installed: 1.7.2p1-1ubuntu5.3
  Candidate: 1.7.2p1-1ubuntu5.3
  Version table:
 *** 1.7.2p1-1ubuntu5.3 0
        500 http://us.archive.ubuntu.com/ubuntu/ lucid-updates/main Packages
        500 http://security.ubuntu.com/ubuntu/ lucid-security/main Packages
        100 /var/lib/dpkg/status
     1.7.2p1-1ubuntu5 0
        500 http://us.archive.ubuntu.com/ubuntu/ lucid/main Packages
          INSTALLED
          expect(@provider).to receive(:shell_out!).and_return(@shell_out)
          @provider.load_current_resource
          expect(@provider.current_resource.version).to eq("1.7.2p1-1ubuntu5.3")
          expect(@provider.candidate_version).to eql("1.7.2p1-1ubuntu5.3")
        end

        # libmysqlclient-dev is a real package in newer versions of debian + ubuntu
        # list of virtual packages: http://www.debian.org/doc/packaging-manuals/virtual-package-names-list.txt
        it "should not install the virtual package there is a single provider package and it is installed" do
          @new_resource.package_name("libmysqlclient15-dev")
          virtual_package_out=<<-VPKG_STDOUT
libmysqlclient15-dev:
  Installed: (none)
  Candidate: (none)
  Version table:
          VPKG_STDOUT
          virtual_package = double(:stdout => virtual_package_out,:exitstatus => 0)
          expect(@provider).to receive(:shell_out!).with(
            "apt-cache policy libmysqlclient15-dev",
            :timeout => @timeout
          ).and_return(virtual_package)
          showpkg_out =<<-SHOWPKG_STDOUT
Package: libmysqlclient15-dev
Versions:

Reverse Depends:
  libmysqlclient-dev,libmysqlclient15-dev
  libmysqlclient-dev,libmysqlclient15-dev
  libmysqlclient-dev,libmysqlclient15-dev
  libmysqlclient-dev,libmysqlclient15-dev
  libmysqlclient-dev,libmysqlclient15-dev
  libmysqlclient-dev,libmysqlclient15-dev
Dependencies:
Provides:
Reverse Provides:
libmysqlclient-dev 5.1.41-3ubuntu12.7
libmysqlclient-dev 5.1.41-3ubuntu12.10
libmysqlclient-dev 5.1.41-3ubuntu12
          SHOWPKG_STDOUT
          showpkg = double(:stdout => showpkg_out,:exitstatus => 0)
          expect(@provider).to receive(:shell_out!).with(
            "apt-cache showpkg libmysqlclient15-dev",
            :timeout => @timeout
          ).and_return(showpkg)
          real_package_out=<<-RPKG_STDOUT
libmysqlclient-dev:
  Installed: 5.1.41-3ubuntu12.10
  Candidate: 5.1.41-3ubuntu12.10
  Version table:
 *** 5.1.41-3ubuntu12.10 0
        500 http://us.archive.ubuntu.com/ubuntu/ lucid-updates/main Packages
        100 /var/lib/dpkg/status
     5.1.41-3ubuntu12.7 0
        500 http://security.ubuntu.com/ubuntu/ lucid-security/main Packages
     5.1.41-3ubuntu12 0
        500 http://us.archive.ubuntu.com/ubuntu/ lucid/main Packages
          RPKG_STDOUT
          real_package = double(:stdout => real_package_out,:exitstatus => 0)
          expect(@provider).to receive(:shell_out!).with(
            "apt-cache policy libmysqlclient-dev",
            :timeout => @timeout
          ).and_return(real_package)
          @provider.load_current_resource
        end

        it "should raise an exception if you specify a virtual package with multiple provider packages" do
          @new_resource.package_name("mp3-decoder")
          virtual_package_out=<<-VPKG_STDOUT
mp3-decoder:
  Installed: (none)
  Candidate: (none)
  Version table:
          VPKG_STDOUT
          virtual_package = double(:stdout => virtual_package_out,:exitstatus => 0)
          expect(@provider).to receive(:shell_out!).with(
            "apt-cache policy mp3-decoder",
            :timeout => @timeout
          ).and_return(virtual_package)
          showpkg_out=<<-SHOWPKG_STDOUT
Package: mp3-decoder
Versions:

Reverse Depends:
  nautilus,mp3-decoder
  vux,mp3-decoder
  plait,mp3-decoder
  ecasound,mp3-decoder
  nautilus,mp3-decoder
Dependencies:
Provides:
Reverse Provides:
vlc-nox 1.0.6-1ubuntu1.8
vlc 1.0.6-1ubuntu1.8
vlc-nox 1.0.6-1ubuntu1
vlc 1.0.6-1ubuntu1
opencubicplayer 1:0.1.17-2
mpg321 0.2.10.6
mpg123 1.12.1-0ubuntu1
          SHOWPKG_STDOUT
          showpkg = double(:stdout => showpkg_out,:exitstatus => 0)
          expect(@provider).to receive(:shell_out!).with(
            "apt-cache showpkg mp3-decoder",
            :timeout => @timeout
          ).and_return(showpkg)
          expect { @provider.load_current_resource }.to raise_error(Chef::Exceptions::Package)
        end
<<<<<<< HEAD

        it "should run apt-cache policy with the default_release option, if there is one on the resource" do
          @new_resource = Chef::Resource::AptPackage.new("irssi", @run_context)
          @provider = Chef::Provider::Package::Apt.new(@new_resource, @run_context)

          allow(@new_resource).to receive(:default_release).and_return("lenny-backports")
          allow(@new_resource).to receive(:provider).and_return(nil)
          expect(@provider).to receive(:shell_out!).with(
            "apt-cache -o APT::Default-Release=lenny-backports policy irssi",
            :timeout => @timeout
          ).and_return(@shell_out)
          @provider.load_current_resource
        end

        it "raises an exception if a source is specified (CHEF-5113)" do
          @new_resource.source "pluto"
          @provider.define_resource_requirements
          expect(@provider).to receive(:shell_out!).with("apt-cache policy irssi", {:timeout=>900}).and_return(@shell_out)
          expect { @provider.run_action(:install) }.to raise_error(Chef::Exceptions::Package)
        end
      end

=======

        it "should run apt-cache policy with the default_release option, if there is one on the resource" do
          @new_resource = Chef::Resource::AptPackage.new("irssi", @run_context)
          @provider = Chef::Provider::Package::Apt.new(@new_resource, @run_context)

          allow(@new_resource).to receive(:default_release).and_return("lenny-backports")
          allow(@new_resource).to receive(:provider).and_return(nil)
          expect(@provider).to receive(:shell_out!).with(
            "apt-cache -o APT::Default-Release=lenny-backports policy irssi",
            :timeout => @timeout
          ).and_return(@shell_out)
          @provider.load_current_resource
        end

        it "raises an exception if a source is specified (CHEF-5113)" do
          @new_resource.source "pluto"
          expect(@provider).to receive(:shell_out!).with(
            "apt-cache policy #{@new_resource.package_name}",
            :timeout => @timeout
          ).and_return(@shell_out)
          @provider.load_current_resource
          @provider.define_resource_requirements
          expect(@provider).to receive(:shell_out!).with("apt-cache policy irssi", {:timeout=>900}).and_return(@shell_out)
          expect { @provider.run_action(:install) }.to raise_error(Chef::Exceptions::Package)
        end
      end

>>>>>>> a7f5c929
      context "after loading the current resource" do
        before do
          @current_resource = resource_klass.new("irssi", @run_context)
          @provider.current_resource = @current_resource
        end

        describe "install_package" do
          it "should run apt-get install with the package name and version" do
            expect(@provider).to receive(:shell_out!). with(
              "apt-get -q -y install irssi=0.8.12-7",
              :env => { "DEBIAN_FRONTEND" => "noninteractive", "LC_ALL" => nil},
              :timeout => @timeout
            )
            @provider.install_package("irssi", "0.8.12-7")
          end

          it "should run apt-get install with the package name and version and options if specified" do
            expect(@provider).to receive(:shell_out!).with(
              "apt-get -q -y --force-yes install irssi=0.8.12-7",
              :env => {"DEBIAN_FRONTEND" => "noninteractive", "LC_ALL" => nil },
              :timeout => @timeout
            )
            @new_resource.options("--force-yes")
            @provider.install_package("irssi", "0.8.12-7")
          end

          it "should run apt-get install with the package name and version and default_release if there is one and provider is explicitly defined" do
            @new_resource = nil
            @new_resource = Chef::Resource::AptPackage.new("irssi", @run_context)
            @new_resource.default_release("lenny-backports")
            @new_resource.provider = nil
            @provider.new_resource = @new_resource

            expect(@provider).to receive(:shell_out!).with(
              "apt-get -q -y -o APT::Default-Release=lenny-backports install irssi=0.8.12-7",
              :env => {"DEBIAN_FRONTEND" => "noninteractive", "LC_ALL" => nil },
              :timeout => @timeout
            )

            @provider.install_package("irssi", "0.8.12-7")
          end
        end

        describe resource_klass, "upgrade_package" do

          it "should run install_package with the name and version" do
            expect(@provider).to receive(:install_package).with("irssi", "0.8.12-7")
            @provider.upgrade_package("irssi", "0.8.12-7")
          end
        end

        describe resource_klass, "remove_package" do

          it "should run apt-get remove with the package name" do
            expect(@provider).to receive(:shell_out!).with(
              "apt-get -q -y remove irssi",
              :env => {"DEBIAN_FRONTEND" => "noninteractive", "LC_ALL" => nil},
              :timeout => @timeout
            )
            @provider.remove_package("irssi", "0.8.12-7")
          end

          it "should run apt-get remove with the package name and options if specified" do
            expect(@provider).to receive(:shell_out!).with(
              "apt-get -q -y --force-yes remove irssi",
              :env => { "DEBIAN_FRONTEND" => "noninteractive", "LC_ALL" => nil },
              :timeout => @timeout
            )
            @new_resource.options("--force-yes")

            @provider.remove_package("irssi", "0.8.12-7")
          end
        end

        describe "when purging a package" do

          it "should run apt-get purge with the package name" do
            expect(@provider).to receive(:shell_out!).with(
              "apt-get -q -y purge irssi",
              :env => { "DEBIAN_FRONTEND" => "noninteractive", "LC_ALL" => nil },
              :timeout => @timeout
            )
            @provider.purge_package("irssi", "0.8.12-7")
          end

          it "should run apt-get purge with the package name and options if specified" do
            expect(@provider).to receive(:shell_out!).with(
              "apt-get -q -y --force-yes purge irssi",
              :env => { "DEBIAN_FRONTEND" => "noninteractive", "LC_ALL" => nil },
              :timeout => @timeout
            )
            @new_resource.options("--force-yes")

            @provider.purge_package("irssi", "0.8.12-7")
          end
        end

        describe "when preseeding a package" do
          before(:each) do
            allow(@provider).to receive(:get_preseed_file).and_return("/tmp/irssi-0.8.12-7.seed")
          end

          it "should get the full path to the preseed response file" do
<<<<<<< HEAD
            expect(@provider).to receive(:get_preseed_file).with("irssi", "0.8.12-7").and_return("/tmp/irssi-0.8.12-7.seed")
            file = @provider.get_preseed_file("irssi", "0.8.12-7")
=======
            file = "/tmp/irssi-0.8.12-7.seed"
>>>>>>> a7f5c929

            expect(@provider).to receive(:shell_out!).with(
              "debconf-set-selections /tmp/irssi-0.8.12-7.seed",
              :env => {"DEBIAN_FRONTEND" => "noninteractive", "LC_ALL" => nil},
              :timeout => @timeout
            )

            @provider.preseed_package(file)
          end

          it "should run debconf-set-selections on the preseed file if it has changed" do
            expect(@provider).to receive(:shell_out!).with(
              "debconf-set-selections /tmp/irssi-0.8.12-7.seed",
              :env => {"DEBIAN_FRONTEND" => "noninteractive", "LC_ALL" => nil},
              :timeout => @timeout
            )
            file = @provider.get_preseed_file("irssi", "0.8.12-7")
            @provider.preseed_package(file)
          end

          it "should not run debconf-set-selections if the preseed file has not changed" do
<<<<<<< HEAD
            allow(@provider).to receive(:check_package_state)
=======
            allow(@provider).to receive(:check_all_packages_state)
>>>>>>> a7f5c929
            @current_resource.version "0.8.11"
            @new_resource.response_file "/tmp/file"
            allow(@provider).to receive(:get_preseed_file).and_return(false)
            expect(@provider).not_to receive(:shell_out!)
            @provider.run_action(:reconfig)
          end
        end

        describe "when reconfiguring a package" do
          it "should run dpkg-reconfigure package" do
            expect(@provider).to receive(:shell_out!).with(
              "dpkg-reconfigure irssi",
              :env => {"DEBIAN_FRONTEND" => "noninteractive", "LC_ALL" => nil },
              :timeout => @timeout
            )
            @provider.reconfig_package("irssi", "0.8.12-7")
          end
        end

        describe "when installing a virtual package" do
          it "should install the package without specifying a version" do
<<<<<<< HEAD
            @provider.is_virtual_package = true
=======
            @provider.is_virtual_package['libmysqlclient-dev'] = true
>>>>>>> a7f5c929
            expect(@provider).to receive(:shell_out!).with(
              "apt-get -q -y install libmysqlclient-dev",
              :env => {"DEBIAN_FRONTEND" => "noninteractive", "LC_ALL" => nil },
              :timeout => @timeout
            )
            @provider.install_package("libmysqlclient-dev", "not_a_real_version")
          end
        end
<<<<<<< HEAD
=======

        describe "when installing multiple packages" do
          it "can install a virtual package followed by a non-virtual package" do
            # https://github.com/chef/chef/issues/2914
            @provider.is_virtual_package['libmysqlclient-dev'] = true
            @provider.is_virtual_package['irssi'] = false
            expect(@provider).to receive(:shell_out!).with(
              "apt-get -q -y install libmysqlclient-dev irssi=0.8.12-7",
              :env => {"DEBIAN_FRONTEND" => "noninteractive", "LC_ALL" => nil },
              :timeout => @timeout
            )
            @provider.install_package(["libmysqlclient-dev", "irssi"], ["not_a_real_version", "0.8.12-7"])
          end
        end

>>>>>>> a7f5c929
      end
    end
  end
end<|MERGE_RESOLUTION|>--- conflicted
+++ resolved
@@ -182,7 +182,6 @@
           ).and_return(showpkg)
           expect { @provider.load_current_resource }.to raise_error(Chef::Exceptions::Package)
         end
-<<<<<<< HEAD
 
         it "should run apt-cache policy with the default_release option, if there is one on the resource" do
           @new_resource = Chef::Resource::AptPackage.new("irssi", @run_context)
@@ -199,41 +198,17 @@
 
         it "raises an exception if a source is specified (CHEF-5113)" do
           @new_resource.source "pluto"
+          expect(@provider).to receive(:shell_out!).with(
+            "apt-cache policy #{@new_resource.package_name}",
+            :timeout => @timeout
+          ).and_return(@shell_out)
+          @provider.load_current_resource
           @provider.define_resource_requirements
           expect(@provider).to receive(:shell_out!).with("apt-cache policy irssi", {:timeout=>900}).and_return(@shell_out)
           expect { @provider.run_action(:install) }.to raise_error(Chef::Exceptions::Package)
         end
       end
 
-=======
-
-        it "should run apt-cache policy with the default_release option, if there is one on the resource" do
-          @new_resource = Chef::Resource::AptPackage.new("irssi", @run_context)
-          @provider = Chef::Provider::Package::Apt.new(@new_resource, @run_context)
-
-          allow(@new_resource).to receive(:default_release).and_return("lenny-backports")
-          allow(@new_resource).to receive(:provider).and_return(nil)
-          expect(@provider).to receive(:shell_out!).with(
-            "apt-cache -o APT::Default-Release=lenny-backports policy irssi",
-            :timeout => @timeout
-          ).and_return(@shell_out)
-          @provider.load_current_resource
-        end
-
-        it "raises an exception if a source is specified (CHEF-5113)" do
-          @new_resource.source "pluto"
-          expect(@provider).to receive(:shell_out!).with(
-            "apt-cache policy #{@new_resource.package_name}",
-            :timeout => @timeout
-          ).and_return(@shell_out)
-          @provider.load_current_resource
-          @provider.define_resource_requirements
-          expect(@provider).to receive(:shell_out!).with("apt-cache policy irssi", {:timeout=>900}).and_return(@shell_out)
-          expect { @provider.run_action(:install) }.to raise_error(Chef::Exceptions::Package)
-        end
-      end
-
->>>>>>> a7f5c929
       context "after loading the current resource" do
         before do
           @current_resource = resource_klass.new("irssi", @run_context)
@@ -337,12 +312,7 @@
           end
 
           it "should get the full path to the preseed response file" do
-<<<<<<< HEAD
-            expect(@provider).to receive(:get_preseed_file).with("irssi", "0.8.12-7").and_return("/tmp/irssi-0.8.12-7.seed")
-            file = @provider.get_preseed_file("irssi", "0.8.12-7")
-=======
             file = "/tmp/irssi-0.8.12-7.seed"
->>>>>>> a7f5c929
 
             expect(@provider).to receive(:shell_out!).with(
               "debconf-set-selections /tmp/irssi-0.8.12-7.seed",
@@ -364,11 +334,7 @@
           end
 
           it "should not run debconf-set-selections if the preseed file has not changed" do
-<<<<<<< HEAD
-            allow(@provider).to receive(:check_package_state)
-=======
             allow(@provider).to receive(:check_all_packages_state)
->>>>>>> a7f5c929
             @current_resource.version "0.8.11"
             @new_resource.response_file "/tmp/file"
             allow(@provider).to receive(:get_preseed_file).and_return(false)
@@ -390,11 +356,7 @@
 
         describe "when installing a virtual package" do
           it "should install the package without specifying a version" do
-<<<<<<< HEAD
-            @provider.is_virtual_package = true
-=======
             @provider.is_virtual_package['libmysqlclient-dev'] = true
->>>>>>> a7f5c929
             expect(@provider).to receive(:shell_out!).with(
               "apt-get -q -y install libmysqlclient-dev",
               :env => {"DEBIAN_FRONTEND" => "noninteractive", "LC_ALL" => nil },
@@ -403,8 +365,6 @@
             @provider.install_package("libmysqlclient-dev", "not_a_real_version")
           end
         end
-<<<<<<< HEAD
-=======
 
         describe "when installing multiple packages" do
           it "can install a virtual package followed by a non-virtual package" do
@@ -420,7 +380,6 @@
           end
         end
 
->>>>>>> a7f5c929
       end
     end
   end
