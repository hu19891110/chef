#
# Author:: Adam Jacob (<adam@opscode.com>)
# Copyright:: Copyright (c) 2008 Opscode, Inc.
# License:: Apache License, Version 2.0
#
# Licensed under the Apache License, Version 2.0 (the "License");
# you may not use this file except in compliance with the License.
# You may obtain a copy of the License at
# 
#     http://www.apache.org/licenses/LICENSE-2.0
# 
# Unless required by applicable law or agreed to in writing, software
# distributed under the License is distributed on an "AS IS" BASIS,
# WITHOUT WARRANTIES OR CONDITIONS OF ANY KIND, either express or implied.
# See the License for the specific language governing permissions and
# limitations under the License.
#

require 'chef/provider'
require 'chef/mixin/command'
require 'chef/resource/user'
require 'etc'

class Chef
  class Provider
    class User < Chef::Provider
      
      include Chef::Mixin::Command
      
      attr_accessor :user_exists, :locked
      
      def initialize(node, new_resource)
        super(node, new_resource)
        @user_exists = true
        @locked = nil
      end
  
      def convert_group_name
        if @new_resource.gid.is_a? String
          @new_resource.gid Etc.getgrnam(@new_resource.gid).gid
        end
      rescue ArgumentError => e
        raise Chef::Exceptions::User, "Couldn't lookup integer GID for group name #{@new_resource.gid}"
      end
      
      def load_current_resource
        @current_resource = Chef::Resource::User.new(@new_resource.name)
        @current_resource.username(@new_resource.username)
      
        user_info = nil
        begin
          user_info = Etc.getpwnam(@new_resource.username)
        rescue ArgumentError => e
          @user_exists = false
          Chef::Log.debug("User #{@new_resource.username} does not exist")
        end
        
        if user_info
          @current_resource.uid(user_info.uid)
          @current_resource.gid(user_info.gid)
          @current_resource.comment(user_info.gecos)
          @current_resource.home(user_info.dir)
          @current_resource.shell(user_info.shell)
          @current_resource.password(user_info.passwd)
        
          if @new_resource.password && @current_resource.password == 'x'
            begin
              require 'shadow'
            rescue LoadError
<<<<<<< HEAD
              Chef::Log.error("You must have ruby-shadow installed for shadow password support!")
              raise Chef::Exception::MissingLibrary, "You must have ruby-shadow installed for shadow password support!"
=======
              Chef::Log.error("You must have ruby-shadow installed for password support!")
              raise Chef::Exceptions::MissingLibrary, "You must have ruby-shadow installed for password support!"
>>>>>>> 76747313
            else
              shadow_info = Shadow::Passwd.getspnam(@new_resource.username)
              @current_resource.password(shadow_info.sp_pwdp)
            end
          end
          
          if @new_resource.gid
            convert_group_name
          end
        end
        
        @current_resource
      end

      # Check to see if the user needs any changes
      #
      # === Returns
      # <true>:: If a change is required
      # <false>:: If the users are identical
      def compare_user
        [ :uid, :gid, :comment, :home, :shell, :password ].any? do |user_attrib|
          !@new_resource.send(user_attrib).nil? && @new_resource.send(user_attrib) != @current_resource.send(user_attrib)
        end
      end
      
      def action_create
        case @user_exists
        when false
          create_user
          Chef::Log.info("Created #{@new_resource}")
          @new_resource.updated = true
        else 
          if compare_user
            manage_user
            Chef::Log.info("Altered #{@new_resource}")
            @new_resource.updated = true
          end
        end
      end
      
      def action_remove
        if @user_exists
          remove_user
          @new_resource.updated = true
          Chef::Log.info("Removed #{@new_resource}")
        end
      end
      
      def action_manage
        if @user_exists && compare_user
          manage_user 
          @new_resource.updated = true
          Chef::Log.info("Managed #{@new_resource}")
        end
      end
      
      def action_modify
        if @user_exists 
          if compare_user
            manage_user
            @new_resource.updated = true
            Chef::Log.info("Modified #{@new_resource}")
          end
        else
          raise Chef::Exceptions::User, "Cannot modify #{@new_resource} - user does not exist!"
        end
      end
      
<<<<<<< HEAD
=======
      def check_lock
        status = popen4("passwd -S #{@new_resource.username}") do |pid, stdin, stdout, stderr|
          status_line = stdout.gets.split(' ')
          case status_line[1]
          when /^P/
            @locked = false
          when /^N/
            @locked = false
          when /^L/
            @locked = true
          end
        end
        
        unless status.exitstatus == 0
          raise Chef::Exceptions::User, "Cannot determine if #{@new_resource} is locked!"
        end
        
        @locked
      end
      
>>>>>>> 76747313
      def action_lock
        if @user_exists
          if check_lock() == false
            lock_user
            @new_resource.updated = true
            Chef::Log.info("Locked #{@new_resource}")
          else
            Chef::Log.debug("No need to lock #{@new_resource}")
          end
        else
          raise Chef::Exceptions::User, "Cannot lock #{@new_resource} - user does not exist!"
        end
      end
      
      def action_unlock
        if @user_exists
          if check_lock() == true
            unlock_user
            @new_resource.updated = true
            Chef::Log.info("Unlocked #{@new_resource}")
          else
            Chef::Log.debug("No need to unlock #{@new_resource}")
          end
        else
          raise Chef::Exceptions::User, "Cannot unlock #{@new_resource} - user does not exist!"
        end
      end
      
    end
  end
end<|MERGE_RESOLUTION|>--- conflicted
+++ resolved
@@ -67,13 +67,8 @@
             begin
               require 'shadow'
             rescue LoadError
-<<<<<<< HEAD
-              Chef::Log.error("You must have ruby-shadow installed for shadow password support!")
-              raise Chef::Exception::MissingLibrary, "You must have ruby-shadow installed for shadow password support!"
-=======
               Chef::Log.error("You must have ruby-shadow installed for password support!")
               raise Chef::Exceptions::MissingLibrary, "You must have ruby-shadow installed for password support!"
->>>>>>> 76747313
             else
               shadow_info = Shadow::Passwd.getspnam(@new_resource.username)
               @current_resource.password(shadow_info.sp_pwdp)
@@ -142,29 +137,6 @@
         end
       end
       
-<<<<<<< HEAD
-=======
-      def check_lock
-        status = popen4("passwd -S #{@new_resource.username}") do |pid, stdin, stdout, stderr|
-          status_line = stdout.gets.split(' ')
-          case status_line[1]
-          when /^P/
-            @locked = false
-          when /^N/
-            @locked = false
-          when /^L/
-            @locked = true
-          end
-        end
-        
-        unless status.exitstatus == 0
-          raise Chef::Exceptions::User, "Cannot determine if #{@new_resource} is locked!"
-        end
-        
-        @locked
-      end
-      
->>>>>>> 76747313
       def action_lock
         if @user_exists
           if check_lock() == false
