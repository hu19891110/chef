#
# Author:: Adam Jacob (<adam@opscode.com>)
# Copyright:: Copyright (c) 2008 Opscode, Inc.
# License:: Apache License, Version 2.0
#
# Licensed under the Apache License, Version 2.0 (the "License");
# you may not use this file except in compliance with the License.
# You may obtain a copy of the License at
# 
#     http://www.apache.org/licenses/LICENSE-2.0
# 
# Unless required by applicable law or agreed to in writing, software
# distributed under the License is distributed on an "AS IS" BASIS,
# WITHOUT WARRANTIES OR CONDITIONS OF ANY KIND, either express or implied.
# See the License for the specific language governing permissions and
# limitations under the License.
#

require 'chef/config'
require 'chef/mixin/check_helper'
require 'chef/mixin/params_validate'
require 'chef/mixin/from_file'
require 'chef/mixin/language_include_attribute'
require 'chef/couchdb'
require 'chef/rest'
require 'chef/run_list'
require 'chef/node/attribute'
require 'chef/index_queue'
require 'extlib'
require 'json'

class Chef
  class Node
    
<<<<<<< HEAD
    attr_accessor :attribute, :recipe_list, :couchdb, :couchdb_rev, :couchdb_id, :run_state, :run_list, :override_attrs, :default_attrs, :cookbook_loader
=======
    attr_accessor :attribute, :recipe_list, :couchdb_rev, :couchdb_id, :run_state, :run_list, :override_attrs, :default_attrs, :cookbook_loader
    attr_reader :node
>>>>>>> f62b02f4
    
    include Chef::Mixin::CheckHelper
    include Chef::Mixin::FromFile
    include Chef::Mixin::ParamsValidate
    include Chef::Mixin::LanguageIncludeAttribute
    include Chef::IndexQueue::Indexable
    
    DESIGN_DOCUMENT = {
      "version" => 9,
      "language" => "javascript",
      "views" => {
        "all" => {
          "map" => <<-EOJS
          function(doc) { 
            if (doc.chef_type == "node") {
              emit(doc.name, doc);
            }
          }
          EOJS
        },
        "all_id" => {
          "map" => <<-EOJS
          function(doc) { 
            if (doc.chef_type == "node") {
              emit(doc.name, doc.name);
            }
          }
          EOJS
        },
        "status" => {
          "map" => <<-EOJS
            function(doc) {
              if (doc.chef_type == "node") {
                var to_emit = { "name": doc.name };
                if (doc["attributes"]["fqdn"]) {
                  to_emit["fqdn"] = doc["attributes"]["fqdn"];
                } else {
                  to_emit["fqdn"] = "Undefined";
                }
                if (doc["attributes"]["ipaddress"]) {
                  to_emit["ipaddress"] = doc["attributes"]["ipaddress"];
                } else {
                  to_emit["ipaddress"] = "Undefined";
                }
                if (doc["attributes"]["ohai_time"]) {
                  to_emit["ohai_time"] = doc["attributes"]["ohai_time"];
                } else {
                  to_emit["ohai_time"] = "Undefined";
                } 
                if (doc["attributes"]["uptime"]) {
                  to_emit["uptime"] = doc["attributes"]["uptime"];
                } else {
                  to_emit["uptime"] = "Undefined";
                }
                if (doc["attributes"]["platform"]) {
                  to_emit["platform"] = doc["attributes"]["platform"];
                } else {
                  to_emit["platform"] = "Undefined";
                }
                if (doc["attributes"]["platform_version"]) {
                  to_emit["platform_version"] = doc["attributes"]["platform_version"];
                } else {
                  to_emit["platform_version"] = "Undefined";
                }
                if (doc["run_list"]) {
                  to_emit["run_list"] = doc["run_list"];
                } else {
                  to_emit["run_list"] = "Undefined";
                }
                emit(doc.name, to_emit);
              }
            }
          EOJS
        },
        "by_run_list" => {
          "map" => <<-EOJS
            function(doc) {
              if (doc.chef_type == "node") {
                if (doc['run_list']) {
                  for (var i=0; i < doc.run_list.length; i++) {
                    emit(doc['run_list'][i], doc.name);
                  }
                }
              }
            }
          EOJS
        }
      },
    }
    
    # Create a new Chef::Node object.
    def initialize(couchdb=nil)
      @name = nil
      @node = self

      @attribute = Mash.new
      @override_attrs = Mash.new
      @default_attrs = Mash.new
      @run_list = Chef::RunList.new 

      @couchdb_rev = nil
      @couchdb_id = nil
      @couchdb = couchdb ? couchdb : Chef::CouchDB.new

      @run_state = {
        :template_cache => Hash.new,
        :seen_recipes => Hash.new,
        :seen_attributes => Hash.new
      }
    end
    
    # Find a recipe for this Chef::Node by fqdn.  Will search first for 
    # Chef::Config["node_path"]/fqdn.rb, then hostname.rb, then default.rb.
    # 
    # Returns a new Chef::Node object.
    #
    # Raises an ArgumentError if it cannot find the node. 
    def find_file(fqdn)
      node_file = nil
      host_parts = fqdn.split(".")
      hostname = host_parts[0]

      if File.exists?(File.join(Chef::Config[:node_path], "#{fqdn}.rb"))
        node_file = File.join(Chef::Config[:node_path], "#{fqdn}.rb")
      elsif File.exists?(File.join(Chef::Config[:node_path], "#{hostname}.rb"))
        node_file = File.join(Chef::Config[:node_path], "#{hostname}.rb")
      elsif File.exists?(File.join(Chef::Config[:node_path], "default.rb"))
        node_file = File.join(Chef::Config[:node_path], "default.rb")
      end
      unless node_file
        raise ArgumentError, "Cannot find a node matching #{fqdn}, not even with default.rb!" 
      end
      self.from_file(node_file)
    end
    
    # Set the name of this Node, or return the current name.
    def name(arg=nil)
      if arg != nil
        validate(
          { :name => arg }, 
          {
            :name => {
              :kind_of => String
            }
          }
        )
        @name = arg
      else
        @name
      end
    end
    
    # Return an attribute of this node.  Returns nil if the attribute is not found.
    def [](attrib)
      attrs = Chef::Node::Attribute.new(@attribute, @default_attrs, @override_attrs)
      attrs[attrib] 
    end
    
    # Set an attribute of this node
    def []=(attrib, value)
      attrs = Chef::Node::Attribute.new(@attribute, @default_attrs, @override_attrs)
      attrs[attrib] = value
    end
    
    def store(attrib, value)
      self[attrib] = value
    end

    # Set an attribute of this node, but auto-vivifiy any Mashes that might
    # be missing
    def set
      attrs = Chef::Node::Attribute.new(@attribute, @default_attrs, @override_attrs)
      attrs.auto_vivifiy_on_read = true
      attrs
    end

    # Set an attribute of this node, auto-vivifiying any mashes that are
    # missing, but if the final value already exists, don't set it
    def set_unless
      attrs = Chef::Node::Attribute.new(@attribute, @default_attrs, @override_attrs)
      attrs.auto_vivifiy_on_read = true
      attrs.set_unless_value_present = true
      attrs
    end

    alias_method :default, :set_unless

    # Return true if this Node has a given attribute, false if not.  Takes either a symbol or
    # a string.
    #
    # Only works on the top level. Preferred way is to use the normal [] style
    # lookup and call attribute?()
    def attribute?(attrib)
      attrs = Chef::Node::Attribute.new(@attribute, @default_attrs, @override_attrs)
      attrs.attribute?(attrib)
    end
  
    # Yield each key of the top level to the block. 
    def each(&block)
      attrs = Chef::Node::Attribute.new(@attribute, @default_attrs, @override_attrs)
      attrs.each(&block)
    end
    
    # Iterates over each attribute, passing the attribute and value to the block.
    def each_attribute(&block)
      attrs = Chef::Node::Attribute.new(@attribute, @default_attrs, @override_attrs)
      attrs.each_attribute(&block)
    end

    # Set an attribute based on the missing method.  If you pass an argument, we'll use that
    # to set the attribute values.  Otherwise, we'll wind up just returning the attributes
    # value.
    def method_missing(symbol, *args)
      attrs = Chef::Node::Attribute.new(@attribute, @default_attrs, @override_attrs)
      attrs.send(symbol, *args)
    end
    
    # Returns true if this Node expects a given recipe, false if not.
    def recipe?(recipe_name)
      if @run_list.include?(recipe_name)
        true
      else
        if @run_state[:seen_recipes].include?(recipe_name)
          true
        else
          false
        end
      end
    end
    
    # Returns an Array of recipes.  If you call it with arguments, they will become the new
    # list of recipes.
    def recipes(*args)
      if args.length > 0
        @run_list.reset(args)
      else
        @run_list
      end
    end

    # Returns true if this Node expects a given role, false if not.
    def role?(role_name)
      @run_list.include?("role[#{role_name}]")
    end

    # Returns an Array of roles and recipes, in the order they will be applied.
    # If you call it with arguments, they will become the new list of roles and recipes. 
    def run_list(*args)
      if args.length > 0
        @run_list.reset(args)
      else
        @run_list
      end
    end

    # Returns true if this Node expects a given role, false if not.
    def run_list?(item)
      @run_list.detect { |r| r == item } ? true : false
    end
    
    def consume_attributes(attrs)
      attrs ||= {}
      Chef::Log.debug("Adding JSON Attributes")
      attrs.each do |key, value|
        if ["recipes", "run_list"].include?(key)
          append_recipes(value)
        else
          Chef::Log.debug("JSON Attribute: #{key} - #{value.inspect}")
          store(key, value)
        end
      end
      self[:tags] = Array.new unless attribute?(:tags)
      
    end
    
    # Transform the node to a Hash
    def to_hash
      index_hash = Hash.new
      self.each do |k, v|
        index_hash[k] = v
      end
      index_hash["chef_type"] = "node"
      index_hash["name"] = @name
      index_hash["recipe"] = @run_list.recipes if @run_list.recipes.length > 0
      index_hash["role"] = @run_list.roles if @run_list.roles.length > 0
      index_hash["run_list"] = @run_list.run_list if @run_list.run_list.length > 0
      index_hash
    end
    
    # Serialize this object as a hash 
    def to_json(*a)
      result = {
        "name" => @name,
        'json_class' => self.class.name,
        "attributes" => @attribute,
        "chef_type" => "node",
        "defaults" => @default_attrs,
        "overrides" => @override_attrs,
        "run_list" => @run_list.run_list,
      }
      result["_rev"] = @couchdb_rev if @couchdb_rev
      result.to_json(*a)
    end
    
    # Create a Chef::Node from JSON
    def self.json_create(o)
      node = new
      node.name(o["name"])
      o["attributes"].each do |k,v|
        node[k] = v
      end
      if o.has_key?("defaults")
        node.default_attrs = Mash.new(o["defaults"])
      end
      if o.has_key?("overrides")
        node.override_attrs = Mash.new(o["overrides"])
      end
      if o.has_key?("run_list")
        node.run_list.reset(o["run_list"])
      else
        o["recipes"].each { |r| node.recipes << r }
      end
      node.couchdb_rev = o["_rev"] if o.has_key?("_rev")
      node.couchdb_id = o["_id"] if o.has_key?("_id")
      node
    end
    
    # List all the Chef::Node objects in the CouchDB.  If inflate is set to true, you will get
    # the full list of all Nodes, fully inflated.
    def self.cdb_list(inflate=false, couchdb=nil)
      couchdb = couchdb ? couchdb : Chef::CouchDB.new
      rs = couchdb.list("nodes", inflate)
      if inflate
        rs["rows"].collect { |r| r["value"] }
      else
        rs["rows"].collect { |r| r["key"] }
      end
    end

    def self.list(inflate=false)
      r = Chef::REST.new(Chef::Config[:chef_server_url])
      if inflate
        response = Hash.new
        Chef::Search::Query.new.search(:node) do |n|
          response[n.name] = n unless n.nil?
        end
        response
      else
        r.get_rest("nodes")
      end
    end
    
    # Load a node by name from CouchDB
    def self.cdb_load(name, couchdb=nil)
      couchdb = couchdb ? couchdb : Chef::CouchDB.new
      couchdb.load("node", name)
    end

    # Load a node by name
    def self.load(name)
      r = Chef::REST.new(Chef::Config[:chef_server_url])
      r.get_rest("nodes/#{name}")
    end
    
    # Remove this node from the CouchDB
    def cdb_destroy
      @couchdb.delete("node", @name, @couchdb_rev)
    end

    # Remove this node via the REST API
    def destroy
      r = Chef::REST.new(Chef::Config[:chef_server_url])
      r.delete_rest("nodes/#{@name}")
    end
    
    # Save this node to the CouchDB
    def cdb_save
      results = @couchdb.store("node", @name, self)
      @couchdb_rev = results["rev"]
    end

    # Save this node via the REST API
    def save
      r = Chef::REST.new(Chef::Config[:chef_server_url])
      begin
        r.put_rest("nodes/#{@name}", self)
      rescue Net::HTTPServerException => e
        if e.response.code == "404"
          r.post_rest("nodes", self)
        else
          raise e
        end
      end
      self
    end
    
    # Create the node via the REST API
    def create
      r = Chef::REST.new(Chef::Config[:chef_server_url])
      r.post_rest("nodes", self)
      self
    end 

    # Set up our CouchDB design document
    def self.create_design_document
      couchdb = Chef::CouchDB.new
      couchdb.create_design_document("nodes", DESIGN_DOCUMENT)
    end
    
    # As a string
    def to_s
      "node[#{@name}]"
    end

    private
    
    def append_recipes(recipes_to_append=[])
      recipes_to_append.each do |recipe|
        unless recipes.include?(recipe)
          Chef::Log.debug("Adding recipe #{recipe}")
          recipes << recipe
        end
      end
    end

  end
end<|MERGE_RESOLUTION|>--- conflicted
+++ resolved
@@ -32,12 +32,8 @@
 class Chef
   class Node
     
-<<<<<<< HEAD
     attr_accessor :attribute, :recipe_list, :couchdb, :couchdb_rev, :couchdb_id, :run_state, :run_list, :override_attrs, :default_attrs, :cookbook_loader
-=======
-    attr_accessor :attribute, :recipe_list, :couchdb_rev, :couchdb_id, :run_state, :run_list, :override_attrs, :default_attrs, :cookbook_loader
     attr_reader :node
->>>>>>> f62b02f4
     
     include Chef::Mixin::CheckHelper
     include Chef::Mixin::FromFile
