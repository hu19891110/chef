--- conflicted
+++ resolved
@@ -33,13 +33,8 @@
 
 class Chef
   class Node
-<<<<<<< HEAD
     
     attr_accessor :recipe_list, :couchdb, :couchdb_rev, :run_state, :run_list, :override_attrs, :default_attrs, :normal_attrs, :automatic_attrs, :cookbook_loader
-=======
-
-    attr_accessor :attribute, :recipe_list, :couchdb, :couchdb_rev, :run_state, :run_list, :override_attrs, :default_attrs, :cookbook_loader
->>>>>>> 13c2cea6
     attr_reader :node
     attr_reader :couchdb_id
 
@@ -199,25 +194,22 @@
       end
     end
 
-<<<<<<< HEAD
     def attribute
-      Chef::Node::Attribute.new(@normal_attrs, @default_attrs, @override_attrs, @automatic_attrs)
+      attribute
     end
 
     def attribute=(value)
       @normal_attrs = value
     end
     
-=======
->>>>>>> 13c2cea6
     # Return an attribute of this node.  Returns nil if the attribute is not found.
     def [](attrib)
-      Chef::Node::Attribute.new(@normal_attrs, @default_attrs, @override_attrs, @automatic_attrs)[attrib]
+      attribute[attrib]
     end
 
     # Set an attribute of this node
     def []=(attrib, value)
-      Chef::Node::Attribute.new(@normal_attrs, @default_attrs, @override_attrs, @automatic_attrs)[attrib] = value
+      attribute[attrib] = value
     end
 
     def store(attrib, value)
@@ -227,7 +219,7 @@
     # Set a normal attribute of this node, but auto-vivifiy any Mashes that
     # might be missing
     def normal 
-      attrs = Chef::Node::Attribute.new(@normal_attrs, @default_attrs, @override_attrs, @automatic_attrs)
+      attrs = attribute
       attrs.set_type = :normal
       attrs.auto_vivifiy_on_read = true
       attrs
@@ -238,7 +230,7 @@
     # Set a normal attribute of this node, auto-vivifiying any mashes that are
     # missing, but if the final value already exists, don't set it
     def normal_unless
-      attrs = Chef::Node::Attribute.new(@normal_attrs, @default_attrs, @override_attrs, @automatic_attrs)
+      attrs = attribute
       attrs.set_type = :normal
       attrs.auto_vivifiy_on_read = true
       attrs.set_unless_value_present = true
@@ -249,7 +241,7 @@
     # Set a default of this node, but auto-vivifiy any Mashes that might
     # be missing
     def default 
-      attrs = Chef::Node::Attribute.new(@normal_attrs, @default_attrs, @override_attrs, @automatic_attrs)
+      attrs = attribute
       attrs.set_type = :default
       attrs.auto_vivifiy_on_read = true
       attrs
@@ -258,7 +250,7 @@
     # Set a default attribute of this node, auto-vivifiying any mashes that are
     # missing, but if the final value already exists, don't set it
     def default_unless
-      attrs = Chef::Node::Attribute.new(@normal_attrs, @default_attrs, @override_attrs, @automatic_attrs)
+      attrs = attribute
       attrs.set_type = :default
       attrs.auto_vivifiy_on_read = true
       attrs.set_unless_value_present = true
@@ -268,7 +260,7 @@
     # Set an override attribute of this node, but auto-vivifiy any Mashes that
     # might be missing
     def override 
-      attrs = Chef::Node::Attribute.new(@normal_attrs, @default_attrs, @override_attrs, @automatic_attrs)
+      attrs = attribute
       attrs.set_type = :override
       attrs.auto_vivifiy_on_read = true
       attrs
@@ -277,7 +269,7 @@
     # Set an override attribute of this node, auto-vivifiying any mashes that
     # are missing, but if the final value already exists, don't set it
     def override_unless
-      attrs = Chef::Node::Attribute.new(@normal_attrs, @default_attrs, @override_attrs, @automatic_attrs)
+      attrs = attribute
       attrs.set_type = :override
       attrs.auto_vivifiy_on_read = true
       attrs.set_unless_value_present = true
@@ -290,24 +282,24 @@
     # Only works on the top level. Preferred way is to use the normal [] style
     # lookup and call attribute?()
     def attribute?(attrib)
-      Chef::Node::Attribute.new(@normal_attrs, @default_attrs, @override_attrs, @automatic_attrs).attribute?(attrib)
+      attribute.attribute?(attrib)
     end
 
     # Yield each key of the top level to the block.
     def each(&block)
-      Chef::Node::Attribute.new(@normal_attrs, @default_attrs, @override_attrs, @automatic_attrs).each(&block)
+      attribute.each(&block)
     end
 
     # Iterates over each attribute, passing the attribute and value to the block.
     def each_attribute(&block)
-      Chef::Node::Attribute.new(@normal_attrs, @default_attrs, @override_attrs, @automatic_attrs).each_attribute(&block)
+      attribute.each_attribute(&block)
     end
 
     # Set an attribute based on the missing method.  If you pass an argument, we'll use that
     # to set the attribute values.  Otherwise, we'll wind up just returning the attributes
     # value.
     def method_missing(symbol, *args)
-      attrs = Chef::Node::Attribute.new(@normal_attrs, @default_attrs, @override_attrs, @automatic_attrs)
+      attrs = attribute
       attrs.set_type = :normal
       attrs.send(symbol, *args)
     end
@@ -387,7 +379,7 @@
     def self.json_create(o)
       node = new
       node.name(o["name"])
-<<<<<<< HEAD
+
       if o.has_key?("attributes")
         node.normal_attrs = o["attributes"]
       end
@@ -395,12 +387,6 @@
       node.normal_attrs = Mash.new(o["normal"]) if o.has_key?("normal")
       node.default_attrs = Mash.new(o["default"]) if o.has_key?("default")
       node.override_attrs = Mash.new(o["override"]) if o.has_key?("override")
-=======
-      o["attributes"].each { |k,v| node[k] = v }
-
-      node.default_attrs = Mash.new(o["defaults"]) if o.has_key?("defaults")
-      node.override_attrs = Mash.new(o["overrides"]) if o.has_key?("overrides")
->>>>>>> 13c2cea6
 
       if o.has_key?("run_list")
         node.run_list.reset!(o["run_list"])
