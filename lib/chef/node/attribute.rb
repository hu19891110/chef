--- conflicted
+++ resolved
@@ -251,11 +251,7 @@
          if path.nil?
            @deep_merge_cache = {}
          else
-<<<<<<< HEAD
-           deep_merge_cache.delete(path)
-=======
            deep_merge_cache.delete(path.to_s)
->>>>>>> a7f5c929
          end
        end
 
@@ -342,7 +338,6 @@
          rm_normal(*args)
          rm_override(*args)
          ret
-<<<<<<< HEAD
        end
 
        # does <level>['foo']['bar'].delete('baz')
@@ -409,74 +404,6 @@
          MultiMash.new(self, @force_default, [@default, @env_default, @role_default], opts)
        end
 
-=======
-       end
-
-       # does <level>['foo']['bar'].delete('baz')
-       def remove_from_precedence_level(level, *args, key)
-         multimash = level.element(*args)
-         multimash.nil? ? nil : multimash.delete(key)
-       end
-
-       private :remove_from_precedence_level
-
-       # clears attributes from all default precedence levels
-       #
-       # equivalent to: force_default!['foo']['bar'].delete('baz')
-       def rm_default(*args)
-         reset(args[0])
-         remove_from_precedence_level(force_default!(autovivify: false), *args)
-       end
-
-       # clears attributes from normal precedence
-       #
-       # equivalent to: normal!['foo']['bar'].delete('baz')
-       def rm_normal(*args)
-         reset(args[0])
-         remove_from_precedence_level(normal!(autovivify: false), *args)
-       end
-
-       # clears attributes from all override precedence levels
-       #
-       # equivalent to: force_override!['foo']['bar'].delete('baz')
-       def rm_override(*args)
-         reset(args[0])
-         remove_from_precedence_level(force_override!(autovivify: false), *args)
-       end
-
-       #
-       # Replacing attributes without merging
-       #
-
-       # sets default attributes without merging
-       def default!(opts={})
-         # FIXME: do not flush whole cache
-         reset
-         MultiMash.new(self, @default, [], opts)
-       end
-
-       # sets normal attributes without merging
-       def normal!(opts={})
-         # FIXME: do not flush whole cache
-         reset
-         MultiMash.new(self, @normal, [], opts)
-       end
-
-       # sets override attributes without merging
-       def override!(opts={})
-         # FIXME: do not flush whole cache
-         reset
-         MultiMash.new(self, @override, [], opts)
-       end
-
-       # clears from all default precedence levels and then sets force_default
-       def force_default!(opts={})
-         # FIXME: do not flush whole cache
-         reset
-         MultiMash.new(self, @force_default, [@default, @env_default, @role_default], opts)
-       end
-
->>>>>>> a7f5c929
        # clears from all override precedence levels and then sets force_override
        def force_override!(opts={})
          # FIXME: do not flush whole cache
@@ -507,21 +434,12 @@
        end
 
        def [](key)
-<<<<<<< HEAD
-         if deep_merge_cache.has_key?(key)
-           # return the cache of the deep merged values by top-level key
-           deep_merge_cache[key]
-         else
-           # save all the work of computing node[key]
-           deep_merge_cache[key] = merged_attributes(key)
-=======
          if deep_merge_cache.has_key?(key.to_s)
            # return the cache of the deep merged values by top-level key
            deep_merge_cache[key.to_s]
          else
            # save all the work of computing node[key]
            deep_merge_cache[key.to_s] = merged_attributes(key)
->>>>>>> a7f5c929
          end
        end
 
@@ -600,7 +518,6 @@
            else
              nil
            end
-<<<<<<< HEAD
          end
        end
 
@@ -638,54 +555,6 @@
        end
 
        # Deep merge the default attribute levels with array merging.
-=======
-         end
-       end
-
-       # For elements like Fixnums, true, nil...
-       def safe_dup(e)
-         e.dup
-       rescue TypeError
-         e
-       end
-
-       # Deep merge all attribute levels using hash-only merging between different precidence
-       # levels (so override arrays completely replace arrays set at any default level).
->>>>>>> a7f5c929
-       #
-       # The path allows for selectively deep-merging a subtree of the node object.
-       #
-       # @param path [Array] Array of args to method chain to descend into the node object
-       # @return [attr] Deep Merged values (may be VividMash, Hash, Array, etc) from the node object
-<<<<<<< HEAD
-       def merge_defaults(path)
-         DEFAULT_COMPONENTS.inject(nil) do |merged, component_ivar|
-           component_value = apply_path(instance_variable_get(component_ivar), path)
-           Chef::Mixin::DeepMerge.deep_merge(component_value, merged)
-         end
-       end
-
-=======
-       def merge_all(path)
-         components = [
-           merge_defaults(path),
-           apply_path(@normal, path),
-           merge_overrides(path),
-           apply_path(@automatic, path),
-         ]
-
-         components.map! do |component|
-           safe_dup(component)
-         end
-
-         return nil if components.compact.empty?
-
-         components.inject(ImmutableMash.new({})) do |merged, component|
-           Chef::Mixin::DeepMerge.hash_only_merge!(merged, component)
-         end
-       end
-
-       # Deep merge the default attribute levels with array merging.
        #
        # The path allows for selectively deep-merging a subtree of the node object.
        #
@@ -698,7 +567,6 @@
          end
        end
 
->>>>>>> a7f5c929
        # Deep merge the override attribute levels with array merging.
        #
        # The path allows for selectively deep-merging a subtree of the node object.
